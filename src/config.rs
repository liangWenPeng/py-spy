use clap::{App, Arg};
use failure::Error;
use remoteprocess::Pid;

#[derive(Debug, Clone)]
pub struct Config {
    pub pid: Option<Pid>,
    pub python_program: Option<Vec<String>>,

    pub dump: bool,
    pub flame_file_name: Option<String>,
    pub serve: bool,

    pub non_blocking: bool,
    pub show_line_numbers: bool,
    pub sampling_rate: u64,
    pub duration: u64,
    pub native: bool
}

impl Config {
    pub fn from_commandline() -> Result<Config, Error> {
        // we don't yet support native tracing on 32 bit linux
        let allow_native = cfg!(unwind);

<<<<<<< HEAD
        let matches = App::new("py-spy")
            .version("0.2.0.dev1")
            .about("A sampling profiler for Python programs")
=======
        let matches = App::new(crate_name!())
            .version(crate_version!())
            .about(crate_description!())
>>>>>>> 67c68610
            .arg(Arg::with_name("function")
                .short("F")
                .long("function")
                .help("Aggregate samples by function name instead of by line number"))
            .arg(Arg::with_name("native")
                .short("n")
                .long("native")
                .hidden(!allow_native)
                .help("Collect stack traces from native extensions written in Cython, C or C++"))
            .arg(Arg::with_name("pid")
                .short("p")
                .long("pid")
                .value_name("pid")
                .help("PID of a running python program to spy on")
                .takes_value(true)
                .required_unless("python_program"))
            .arg(Arg::with_name("dump")
                .long("dump")
                .help("Dump the current stack traces to stdout"))
	    .arg(Arg::with_name("serve")
		.long("serve")
		.help("Start up a web server for interactive results"))
            .arg(Arg::with_name("nonblocking")
                .long("nonblocking")
                .help("Don't pause the python process when collecting samples. Setting this option will reduce \
                      the perfomance impact of sampling, but may lead to inaccurate results"))
            .arg(Arg::with_name("flame")
                .short("f")
                .long("flame")
                .value_name("flamefile")
                .help("Generate a flame graph and write to a file")
                .takes_value(true))
            .arg(Arg::with_name("rate")
                .short("r")
                .long("rate")
                .value_name("rate")
                .help("The number of samples to collect per second")
                .default_value("100")
                .takes_value(true))
            .arg(Arg::with_name("duration")
                .short("d")
                .long("duration")
                .value_name("duration")
                .help("The number of seconds to sample for when generating a flame graph")
                .default_value("2")
                .takes_value(true))
            .arg(Arg::with_name("python_program")
                .help("commandline of a python program to run")
                .multiple(true)
                )
            .get_matches();
        info!("Command line args: {:?}", matches);

        // what to sample
        let pid = matches.value_of("pid").map(|p| p.parse().expect("invalid pid"));
        let python_program = matches.values_of("python_program").map(|vals| {
            vals.map(|v| v.to_owned()).collect()
        });

        // what to generate
        let flame_file_name = matches.value_of("flame").map(|f| f.to_owned());
        let dump = matches.occurrences_of("dump") > 0;
        let serve = matches.occurrences_of("serve") > 0;

        // how to sample
        let sampling_rate = value_t!(matches, "rate", u64)?;
        let duration = value_t!(matches, "duration", u64)?;
        let show_line_numbers = matches.occurrences_of("function") == 0;
        let non_blocking = matches.occurrences_of("nonblocking") > 0;
        let mut native = matches.occurrences_of("native") > 0;

        if !allow_native && native {
            error!("Native stack traces are not yet supported on this OS. Disabling");
            native = false;
        }

        Ok(Config{pid, python_program, dump, flame_file_name,
                  sampling_rate, duration,
                  show_line_numbers, non_blocking, serve, native})
    }
}<|MERGE_RESOLUTION|>--- conflicted
+++ resolved
@@ -23,15 +23,9 @@
         // we don't yet support native tracing on 32 bit linux
         let allow_native = cfg!(unwind);
 
-<<<<<<< HEAD
-        let matches = App::new("py-spy")
-            .version("0.2.0.dev1")
-            .about("A sampling profiler for Python programs")
-=======
         let matches = App::new(crate_name!())
             .version(crate_version!())
             .about(crate_description!())
->>>>>>> 67c68610
             .arg(Arg::with_name("function")
                 .short("F")
                 .long("function")
